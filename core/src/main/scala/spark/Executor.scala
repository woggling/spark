--- conflicted
+++ resolved
@@ -65,28 +65,20 @@
           .setTaskId(desc.getTaskId)
           .setState(TaskState.TASK_RUNNING)
           .build())
-      val task = Utils.deserialize[Task[Any]](desc.getData.toByteArray, classLoader)
+      val task = ser.deserialize[Task[Any]](desc.getData.toByteArray, classLoader)
       try {
         Accumulators.clear
-<<<<<<< HEAD
-=======
-        val task = ser.deserialize[Task[Any]](desc.getData.toByteArray, classLoader)
->>>>>>> f709b3ad
         for (gen <- task.generation) {// Update generation if any is set
           env.mapOutputTracker.updateGeneration(gen)
         }
         val value = task.run(tid.toInt)
         val accumUpdates = Accumulators.values
         val result = new TaskResult(value, accumUpdates)
-        val serializedResult = Utils.serialize(result)
+        val serializedResult = ser.serialize(result)
         d.sendStatusUpdate(TaskStatus.newBuilder()
             .setTaskId(desc.getTaskId)
             .setState(TaskState.TASK_FINISHED)
-<<<<<<< HEAD
             .setData(ByteString.copyFrom(serializedResult))
-=======
-            .setData(ByteString.copyFrom(ser.serialize(result)))
->>>>>>> f709b3ad
             .build())
         SparkEnv.get.eventReporter.reportTaskChecksum(task, result, serializedResult)
         logInfo("Finished task ID " + tid)
